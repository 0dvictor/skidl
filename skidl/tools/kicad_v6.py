--- conflicted
+++ resolved
@@ -262,13 +262,8 @@
     for unit in units:
 
         # Extract the part name, unit number, and conversion flag.
-<<<<<<< HEAD
-        unit_name = unit[1]
-        symbol_name, unit_id, conversion_flag = unit_name.split("_")
-=======
         unit_name_pieces = unit[1].split("_")  # unit name follows 'symbol'
         symbol_name = '_'.join(unit_name_pieces[:-2])
->>>>>>> 933ad726
         assert symbol_name == self.name
         unit_num = int(unit_name_pieces[-2])
         conversion_flag = int(unit_name_pieces[-1])
