# -*- coding: utf-8 -*-

# The MIT License (MIT) - Copyright (c) 2016-2021 Dave Vandenbout.

"""
Handler for reading Kicad libraries and generating netlists.
"""

from __future__ import (  # isort:skip
    absolute_import,
    division,
    print_function,
    unicode_literals,
)

import os.path
import re
import time
from builtins import dict, int, range, str, zip
from collections import namedtuple

from future import standard_library

from ...logger import active_logger
from ...part import LIBRARY, TEMPLATE
from ...pckg_info import __version__
from ...scriptinfo import get_script_name, scriptinfo
from ...utilities import *
from .geometry import *

standard_library.install_aliases()


# These aren't used here, but they are used in modules
# that include this module.
tool_name = "kicad"
# lib_suffix = [".kicad_sym", ".lib"]
lib_suffix = [".lib", ".kicad_sym"]


def get_kicad_lib_tbl_dir():
    """Get the path to where the global fp-lib-table file is found."""

    paths = (
        "$HOME/.config/kicad",
        "~/.config/kicad",
        "%APPDATA%/kicad",
        "$HOME/Library/Preferences/kicad",
        "~/Library/Preferences/kicad",
    )

    for path in paths:
        path = os.path.normpath(os.path.expanduser(os.path.expandvars(path)))
        if os.path.lexists(path):
            return path
    return ""


def load_sch_lib(self, filename=None, lib_search_paths_=None, lib_section=None):
    """
    Load the parts from a KiCad schematic library file.

    Args:
        filename: The name of the KiCad schematic library file.
    """

    from ...skidl import lib_suffixes
    from .. import KICAD

    # Try to open the file using allowable suffixes for the versions of KiCAD.
    suffixes = lib_suffixes[KICAD]
    base, suffix = os.path.splitext(filename)
    if suffix:
        # If an explicit file extension was given, use it instead of tool lib default extensions.
        suffixes = [suffix]
    for suffix in suffixes:
        # Allow file open failure so multiple suffixes can be tried without error messages.
        f, _ = find_and_open_file(
            filename, lib_search_paths_, suffix, allow_failure=True
        )
        if f:
            # Break from the loop once a library file is successfully opened.
            break
    if not f:
        raise FileNotFoundError(
            "Unable to open KiCad Schematic Library File {}".format(filename)
        )

    if suffix == ".kicad_sym":
        load_sch_lib_kicad_v6(self, f, filename, lib_search_paths_)
    else:
        load_sch_lib_kicad(self, f, filename, lib_search_paths_)


def load_sch_lib_kicad(self, f, filename, lib_search_paths_):
    """
    Load the parts from a KiCad schematic library file.

    Args:
        filename: The name of the KiCad schematic library file.
    """

    from ...part import Part
    from .. import KICAD

    lib_txt = f.read()
    part_defns = lib_txt.split("\nDEF ")

    # Check the file header to make sure it's a KiCad library.
    header = part_defns.pop(0)  # Stuff before first DEF is the header.
    if not header.startswith("EESchema-LIBRARY"):
        active_logger.raise_(
            RuntimeError,
            "The file {} is not a KiCad Schematic Library File.\n".format(filename),
        )

    # Process each part.
    for part_defn in part_defns:

        part_defn = part_defn.split("\n")
        part_defn[0] = "DEF " + part_defn[0]  # Add DEF back onto first line.

        # Remove comments.
        # part_defn = re.sub("(\n?)([^#]*?)#[^#]*?\n", r"\1\2", part_defn)
        part_defn = [line for line in part_defn if not line.startswith("#")]

        # Get part name.
        part_name = part_defn[0].split()[1]

        # Get part aliases between "ALIAS " and newline.
        aliases = []
        for line in part_defn:
            if line.startswith("ALIAS "):
                aliases = line.split()[1:]
                break

        # Create the Part object and add it to the part list. Be sure to
        # indicate that the Part object is being added to a library
        # and not to a schematic netlist.
        # Also, add null attributes in case a DCM file is not
        # available for this part.
        self.add_parts(
            Part(
                part_defn=part_defn,
                tool=KICAD,
                dest=LIBRARY,
                filename=filename,
                name=part_name,
                aliases=aliases,
                keywords="",
                datasheet="",
                description="",
                search_text="",
                tool_version="kicad",
            )
        )

    # Now add information from any associated DCM file.
    base_fn = os.path.splitext(filename)[0]  # Strip any extension.
    f, _ = find_and_open_file(base_fn, lib_search_paths_, ".dcm", allow_failure=True)
    if f:
        part_desc = {}

        for line in f.read().split("\n"):

            # Skip over comments.
            if line.startswith("#"):
                pass

            # Look for the start of a part description.
            elif line.startswith("$CMP"):
                part_desc["name"] = line.split()[-1]

            # If gathering the part description has begun, then continue adding lines.
            elif part_desc:
                if line.startswith("D"):
                    part_desc["description"] = " ".join(line.split()[1:])
                elif line.startswith("K"):
                    part_desc["keywords"] = " ".join(line.split()[1:])
                elif line.startswith("F"):
                    part_desc["datasheet"] = " ".join(line.split()[1:])
                elif line.startswith("$ENDCMP"):
                    # Part description complete, so store it in the part(s) with matching name.
                    for part in self.get_parts_quick(part_desc["name"]):
                        part.description = part_desc.get("description", "")
                        part.keywords = part_desc.get("keywords", "")
                        part.datasheet = part_desc.get("datasheet", "")
                    part_desc = {}
                else:
                    pass

    # Create text string to be used when searching for parts.
    for part in self.parts:
        search_text_pieces = [part.filename, part.description, part.keywords]
        search_text_pieces.extend(part.aliases)  # aliases also includes part name.
        # Join the various text pieces by newlines so the ^ and $ special characters
        # can be used to detect the start and end of a piece of text during RE searches.
        part.search_text = "\n".join(search_text_pieces)


def _split_into_symbols(libstr):
    """Split a KiCad V6 library and return a list of symbol strings."""

    # Split using "(symbol" as delimiter and discard any preamble.
    libstr = libstr.replace("( ", "(")
    delimiter = "(symbol "
    pieces = libstr.split(delimiter)[1:]

    symbol_name = "_"  # Name of current symbol being assembled.
    symbols = {}  # Symbols indexed by their names.

    # Go through the pieces and assemble each symbol.
    for piece in pieces:

        # Get the symbol name immediately following the delimiter.
        name = piece.split(None, 1)[0]
        name = name.replace('"', "")  # Remove quotes around name.
        name1 = "_".join(name.split("_")[:-2])  # Remove '_#_#' from subsymbols.

        if name1 == symbol_name:
            # if name.startswith(symbol_name):
            # If the name starts with the same string as the
            # current symbol, then this is a unit of the symbol.
            # Therefore, just append the unit to the symbol.
            symbols[symbol_name] += delimiter + piece
        else:
            # Otherwise, this is the start of a new symbol.
            # Remove the library name preceding the symbol name.
            symbol_name = name.split(":", 1)[-1]
            symbols[symbol_name] = delimiter + piece

    return symbols


def load_sch_lib_kicad_v6(self, f, filename, lib_search_paths_):
    """
    Load the parts from a KiCad schematic library file.

    Args:
        filename: The name of the KiCad schematic library file.
    """

    from ...part import Part

    # Parse the library and return a nested list of library parts.
    lib_sexp = "".join(f.readlines())

    parts = _split_into_symbols(lib_sexp)

    def extract_quoted_string(part, property_type):
        """Extract quoted string from a property in a part symbol definition."""
        try:
            # Quoted string follows the property type id.
            value = part.split(property_type)[1]
        except IndexError:
            # Property didn't exist, so return empty string.
            return ""
        # Remove quotes and return the string.
        return re.findall(r'"(.*?)(?<!\\)"', value)[0]

    # Create Part objects for each part in library.
    for part_name, part_defn in parts.items():

        # Get part properties.
        keywords = extract_quoted_string(part_defn, "ki_keywords")
        datasheet = extract_quoted_string(part_defn, "Datasheet")
        description = extract_quoted_string(part_defn, "ki_description")

        # Join the various text pieces by newlines so the ^ and $ special characters
        # can be used to detect the start and end of a piece of text during RE searches.
        search_text = "\n".join([filename, part_name, description, keywords])

        # Create a Part object and add it to the library object.
        self.add_parts(
            Part(
                part_defn=part_defn,
                tool=tool_name,
                dest=LIBRARY,
                filename=filename,
                name=part_name,
                aliases=list(),  # No aliases in KiCad V6?
                keywords=keywords,
                datasheet=datasheet,
                description=description,
                search_text=search_text,
                tool_version="kicad_v6",
            )
        )


def parse_lib_part(self, partial_parse=False):
    """
    Create a Part using a part definition from a KiCad schematic library.

    Args:
        partial_parse: If true, scan the part definition until the
            name and aliases are found. The rest of the definition
            will be parsed if the part is actually used.
    """
    if self.tool_version == "kicad_v6":
        parse_lib_part_kicad_v6(self, partial_parse)
    else:
        parse_lib_part_kicad(self, partial_parse)


# Named tuples for part DRAW primitives.

DrawDef = namedtuple(
    "DrawDef",
    "name ref zero name_offset show_nums show_names num_units lock_units power_symbol",
)

DrawF0 = namedtuple("DrawF0", "ref x y size orientation visibility halign valign")

DrawF1 = namedtuple(
    "DrawF1", "name x y size orientation visibility halign valign fieldname"
)

DrawArc = namedtuple(
    "DrawArc",
    "cx cy radius start_angle end_angle unit dmg thickness fill startx starty endx endy",
)

DrawCircle = namedtuple("DrawCircle", "cx cy radius unit dmg thickness fill")

DrawPoly = namedtuple("DrawPoly", "point_count unit dmg thickness points fill")

DrawRect = namedtuple("DrawRect", "x1 y1 x2 y2 unit dmg thickness fill")

DrawText = namedtuple(
    "DrawText", "angle x y size hidden unit dmg text italic bold halign valign"
)

DrawPin = namedtuple(
    "DrawPin",
    "name num x y length orientation num_size name_size unit dmg electrical_type shape",
)


def parse_lib_part_kicad(self, partial_parse):
    """
    Create a Part using a part definition from a KiCad schematic library.

    This method was written based on the code from
    https://github.com/KiCad/kicad-library-utils/tree/master/schlib.
    It's covered by GPL3.

    Args:
        partial_parse: If true, scan the part definition until the
            name and aliases are found. The rest of the definition
            will be parsed if the part is actually used.
    """

    from ...pin import Pin

    _DEF_KEYS = [
        "name",
        "reference",
        "unused",
        "text_offset",
        "draw_pinnumber",
        "draw_pinname",
        "unit_count",
        "units_locked",
        "option_flag",
    ]
    _F0_KEYS = [
        "reference",
        "posx",
        "posy",
        "text_size",
        "text_orient",
        "visibility",
        "htext_justify",
        "vtext_justify",
    ]
    _FN_KEYS = [
        "name",
        "posx",
        "posy",
        "text_size",
        "text_orient",
        "visibility",
        "htext_justify",
        "vtext_justify",
        "fieldname",
    ]
    _ARC_KEYS = [
        "posx",
        "posy",
        "radius",
        "start_angle",
        "end_angle",
        "unit",
        "convert",
        "thickness",
        "fill",
        "startx",
        "starty",
        "endx",
        "endy",
    ]
    _CIRCLE_KEYS = ["posx", "posy", "radius", "unit", "convert", "thickness", "fill"]
    _POLY_KEYS = ["point_count", "unit", "convert", "thickness", "points", "fill"]
    _RECT_KEYS = [
        "startx",
        "starty",
        "endx",
        "endy",
        "unit",
        "convert",
        "thickness",
        "fill",
    ]
    _TEXT_KEYS = [
        "direction",
        "posx",
        "posy",
        "text_size",
        "text_type",
        "unit",
        "convert",
        "text",
        "italic",
        "bold",
        "hjustify",
        "vjustify",
    ]
    _PIN_KEYS = [
        "name",
        "num",
        "posx",
        "posy",
        "length",
        "direction",
        "name_text_size",
        "num_text_size",
        "unit",
        "convert",
        "electrical_type",
        "pin_type",
    ]
    _DRAW_KEYS = {
        "arcs": _ARC_KEYS,
        "circles": _CIRCLE_KEYS,
        "polylines": _POLY_KEYS,
        "rectangles": _RECT_KEYS,
        "texts": _TEXT_KEYS,
        "pins": _PIN_KEYS,
    }
    _DRAW_ELEMS = {
        "arcs": "A",
        "circles": "C",
        "polylines": "P",
        "rectangles": "S",
        "texts": "T",
        "pins": "X",
    }
    _KEYS = {
        "DEF": _DEF_KEYS,
        "F0": _F0_KEYS,
        "F": _FN_KEYS,
        "A": _ARC_KEYS,
        "C": _CIRCLE_KEYS,
        "P": _POLY_KEYS,
        "S": _RECT_KEYS,
        "T": _TEXT_KEYS,
        "X": _PIN_KEYS,
    }

    def numberize(v):
        """If possible, convert a string into a number."""
        try:
            return int(v)
        except ValueError:
            try:
                return float(v)
            except ValueError:
                pass
        return v  # Unable to convert to number. Return string.

    # Return if there's nothing to do (i.e., part has already been parsed).
    if not self.part_defn:
        return

    self.aliases = []  # Part aliases.
    self.fplist = []  # Footprint list.
    self.draw = []  # Drawing commands for symbol, including pins.

    building_fplist = False  # True when working on footprint list in defn.
    building_draw = False  # True when gathering part drawing from defn.

    pins = {}  # Dict of symbol pins to check for duplicates.

    # Regular expression for non-quoted and quoted text pieces.
    unqu = r'[^\s"]+'  # Word without spaces or double-quotes.
    qu = r'(?<!\\)".*?(?<!\\)"'  # Quoted string, possibly with escaped quotes.
    srch = "|".join([unqu + qu, qu, unqu])
    srch = re.compile(srch)

    # Go through the part definition line-by-line.
    for line in self.part_defn:

        # Split the line into words.
        line = line.replace("\n", "")

        # Extract all the non-quoted and quoted text pieces, accounting for escaped quotes.
        line = re.findall(srch, line)  # Replace line with list of pieces of line.

        # The first word indicates the type of part definition data that will follow.
        if line[0] in _KEYS:
            # Get the keywords for the current part definition data.
            key_list = _KEYS[line[0]]
            # Make a list of the values in the part data associated with each key.
            # Use an empty string for any missing values so every key will be
            # associated with something.
            values = line[1:] + ["" for _ in range(len(key_list) - len(line[1:]))]
            values = [rmv_quotes(v) for v in values]  # Remove any quotes from values.

        # Create a dictionary of part definition keywords and values.
        if line[0] == "DEF":
            self.definition = dict(list(zip(_DEF_KEYS, values)))
            self.name = self.definition["name"]

            # To handle libraries quickly, just get the name and
            # aliases and parse the rest of the part definition later.
            if partial_parse:
                if self.aliases:
                    # Name found, aliases already found so we're done.
                    return
                # Name found so scan defn to see if aliases are present.
                # (The majority of parts don't have aliases.)
                for ln in self.part_defn:
                    if re.match(r"^\s*ALIAS\s", ln):
                        # Found aliases, so store them.
                        self.aliases = re.findall(srch, ln)[1:]
                        return
                return

            # Add DEF field to list of things to draw.
            values = [numberize(v) for v in values]
            self.draw.append(DrawDef(*values))

        # End the parsing of the part definition.
        elif line[0] == "ENDDEF":
            break

        # Create a dictionary of F0 part field keywords and values.
        elif line[0] == "F0":
            field_dict = dict(list(zip(_F0_KEYS, values)))
            # Add the field name and its value as an attribute to the part.
            self.fields["F0"] = field_dict["reference"]
            # Add F0 field to list of things to draw.
            values = [numberize(v) for v in values]
            self.draw.append(DrawF0(*values))

        # Create a dictionary of the other part field keywords and values.
        elif line[0][0] == "F":
            # Make a list of field values with empty strings for missing fields.
            values = line[1:] + ["" for _ in range(len(_FN_KEYS) - len(line[1:]))]
            values = [rmv_quotes(v) for v in values]  # Remove any quotes from values.
            field_dict = dict(list(zip(_FN_KEYS, values)))
            # If no field name at end of line, use the field identifier F1, F2, ...
            field_dict["fieldname"] = field_dict["fieldname"] or line[0]
            # Add the field name and its value as an attribute to the part.
            self.fields[field_dict["fieldname"]] = field_dict["name"]
            # Add F1 field to list of things to draw.
            if line[0] == "F1":
                values = [numberize(v) for v in values]
                self.draw.append(DrawF1(*values))

        # Create a list of part aliases.
        elif line[0] == "ALIAS":
            self.aliases = line[1:]

        # Start the list of part footprints.
        elif line[0] == "$FPLIST":
            building_fplist = True

        # End the list of part footprints.
        elif line[0] == "$ENDFPLIST":
            building_fplist = False

        # Start gathering the drawing primitives for the part symbol.
        elif line[0] == "DRAW":
            building_draw = True

        # End the gathering of drawing primitives.
        elif line[0] == "ENDDRAW":
            building_draw = False

        # Every other line is either a footprint or a drawing primitive.
        else:
            # If the footprint list is being built, then add this line to it.
            if building_fplist:
                self.fplist.append(
                    line[0].strip().rstrip()
                )  # Remove begin & end whitespace.

            # Else if the drawing primitives are being gathered, process the
            # current line to see what type of primitive is in play.
            elif building_draw:

                values = [numberize(v) for v in values]

                # Gather arcs.
                if line[0] == "A":
                    self.draw.append(DrawArc(*values))

                # Gather circles.
                elif line[0] == "C":
                    self.draw.append(DrawCircle(*values))

                # Gather polygons.
                elif line[0] == "P":
                    n_points = values[0]
                    points = values[4 : 4 + (2 * n_points)]
                    values = values[0:4] + [points]
                    if len(line) > (5 + len(points)):
                        values += [line[-1]]
                    else:
                        values += [""]
                    self.draw.append(DrawPoly(*values))

                # Gather rectangles.
                elif line[0] == "S":
                    self.draw.append(DrawRect(*values))

                # Gather text.
                elif line[0] == "T":
                    self.draw.append(DrawText(*values))

                # Gather the pin symbols. This is what we really want since
                # this defines the names, numbers and attributes of the
                # pins associated with the part.
                elif line[0] == "X":
                    # Get the information for this pin.
                    values[0:2] = line[
                        1:3
                    ]  # Restore pin num & name in case they were made into integers.
                    pin = DrawPin(*values)
                    try:
                        # See if the pin number already exists for this part.
                        rpt_pin = pins[pin.num]
                    except KeyError:
                        # No, this pin number is unique (so far), so store it
                        # using the pin number as the dict key.
                        self.draw.append(pin)
                        pins[pin.num] = pin
                    else:
                        # Uh, oh: Repeated pin number! Check to see if the
                        # duplicated pins have the same I/O type and unit num.
                        if (
                            pin.electrical_type != rpt_pin.electrical_type
                            or pin.unit != rpt_pin.unit
                        ):
                            active_logger.warning(
                                "Non-identical pins with the same number ({}) in symbol drawing {}".format(
                                    pin.num, self.name
                                )
                            )

                # Found something unknown in the drawing section.
                else:
                    msg = "Found something strange in {} symbol drawing: {}.".format(
                        self.name, line
                    )
                    active_logger.warning(msg)

            # Found something unknown outside the footprint list or drawing section.
            else:
                msg = "Found something strange in {} symbol definition: {}.".format(
                    self.name, line
                )
                active_logger.warning(msg)

    # Define some shortcuts to part information.
    self.num_units = int(self.definition["unit_count"])  # # of units within the part.
    self.name = self.definition["name"]  # Part name (e.g., 'LM324').
    self.ref_prefix = self.definition["reference"]  # Part ref prefix (e.g., 'R').

    # Clear the part reference field directly. Don't use the setter function
    # since it will try to generate and assign a unique part reference if
    # passed a value of None.
    self._ref = None

    # Make a Pin object from the information in the KiCad pin data fields.
    def kicad_pin_to_pin(kicad_pin):
        p = Pin()  # Create a blank pin.

        # Place the KiCad pin name, number and function fields to the Pin object.
        p.num = kicad_pin.num
        p.name = kicad_pin.name
        p.x = kicad_pin.x
        p.y = kicad_pin.y
        p.orientation = kicad_pin.orientation

        pin_type_translation = {
            "I": Pin.types.INPUT,
            "O": Pin.types.OUTPUT,
            "B": Pin.types.BIDIR,
            "T": Pin.types.TRISTATE,
            "P": Pin.types.PASSIVE,
            "U": Pin.types.UNSPEC,
            "W": Pin.types.PWRIN,
            "w": Pin.types.PWROUT,
            "C": Pin.types.OPENCOLL,
            "E": Pin.types.OPENEMIT,
            "N": Pin.types.NOCONNECT,
        }
        p.func = pin_type_translation[kicad_pin.electrical_type.upper()]

        return p

    self.pins = [kicad_pin_to_pin(p) for p in pins.values()]

    # Make sure all the pins have a valid reference to this part.
    self.associate_pins()

    # Create part units if there are more than 1.
    if self.num_units > 1:
        for i in range(1, self.num_units + 1):
            self.make_unit("u" + num_to_chars(i), **{"unit": i})

    # Part definition has been parsed, so clear it out. This prevents a
    # part from being parsed more than once.
    self.part_defn = None


def parse_lib_part_kicad_v6(self, partial_parse):
    """
    Create a Part using a part definition from a KiCad V6 schematic library.

    Args:
        partial_parse: If true, scan the part definition until the
            name and aliases are found. The rest of the definition
            will be parsed if the part is actually used.
    """

    # For info on part library format, look at:
    # https://docs.google.com/document/d/1lyL_8FWZRouMkwqLiIt84rd2Htg4v1vz8_2MzRKHRkc/edit
    # https://gitlab.com/kicad/code/kicad/-/blob/master/eeschema/sch_plugins/kicad/sch_sexpr_parser.cpp

    from ...pin import Pin

    # Return if there's nothing to do (i.e., part has already been parsed).
    if not self.part_defn:
        return

    # If a part def already exists, the name has already been set, so exit.
    if partial_parse:
        return

    self.aliases = []  # Part aliases.
    self.fplist = []  # Footprint list.
    self.draw = []  # Drawing commands for symbol, including pins.

    part_defn = parse_sexp(self.part_defn, allow_underflow=True)

    for item in part_defn:
        if to_list(item)[0] == "extends":
            # Populate this part (child) from another part (parent) it is extended from.

            # Make a copy of the parent part from the library.
            parent_part_name = item[1]
            parent_part = self.lib[parent_part_name].copy(dest=TEMPLATE)

            # Remove parent attributes that we don't want to overwrite in the child.
            parent_part_dict = parent_part.__dict__
            for key in (
                "part_defn",
                "name",
                "aliases",
                "description",
                "datasheet",
                "keywords",
                "search_text",
            ):
                try:
                    del parent_part_dict[key]
                except KeyError:
                    pass

            # Overwrite child with the parent part.
            self.__dict__.update(parent_part_dict)

            # Make sure all the pins have a valid reference to the child.
            self.associate_pins()

            # Copy part units so all the pin and part references stay valid.
            self.copy_units(parent_part)

            # Perform some operations on the child part.
            for item in part_defn:
                cmd = to_list(item)[0]
                if cmd == "del":
                    self.rmv_pins(item[1])
                elif cmd == "swap":
                    self.swap_pins(item[1], item[2])
                elif cmd == "renum":
                    self.renumber_pin(item[1], item[2])
                elif cmd == "rename":
                    self.rename_pin(item[1], item[2])
                elif cmd == "property_del":
                    del self.fields[item[1]]
                elif cmd == "alternate":
                    pass

            break

    # Populate part fields from symbol properties.
    properties = {
        item[1]: item[2:] for item in part_defn if to_list(item)[0] == "property"
    }
    for name, data in properties.items():
        value = data[0]
        for item in data[1:]:
            if to_list(item)[0] == "id":
                self.fields["F" + str(item[1])] = value
                break
        self.fields[name] = value

    self.ref_prefix = self.fields["F0"]  # Part ref prefix (e.g., 'R').

    # Association between KiCad and SKiDL pin types.
    pin_io_type_translation = {
        "input": Pin.types.INPUT,
        "output": Pin.types.OUTPUT,
        "bidirectional": Pin.types.BIDIR,
        "tri_state": Pin.types.TRISTATE,
        "passive": Pin.types.PASSIVE,
        "unspecified": Pin.types.UNSPEC,
        "power_in": Pin.types.PWRIN,
        "power_out": Pin.types.PWROUT,
        "open_collector": Pin.types.OPENCOLL,
        "open_emitter": Pin.types.OPENEMIT,
        "no_connect": Pin.types.NOCONNECT,
    }

    # Find all the units within a symbol. Skip the first item which is the
    # 'symbol' marking the start of the entire part definition.
    units = [item for item in part_defn[1:] if to_list(item)[0] == "symbol"]
    self.num_units = len(units)

    # Get pins and assign them to each unit as well as the entire part.
    unit_nums = []  # Stores unit numbers for units with pins.
    for unit in units:

        # Extract the part name, unit number, and conversion flag.
        unit_name_pieces = unit[1].split("_")  # unit name follows 'symbol'
        symbol_name = "_".join(unit_name_pieces[:-2])
        assert symbol_name == self.name
        unit_num = int(unit_name_pieces[-2])
        conversion_flag = int(unit_name_pieces[-1])

        # Don't add this unit to the part if the conversion flag is 0.
        if not conversion_flag:
            continue

        # Get the pins for this unit.
        unit_pins = [item for item in unit if to_list(item)[0] == "pin"]

        # Save unit number if the unit has pins. Use this to create units
        #  after the entire part is created.
        if unit_pins:
            unit_nums.append(unit_num)

        # Process the pins for the current unit.
        for pin in unit_pins:

            # Pin electrical type immediately follows the "pin" tag.
            pin_func = pin_io_type_translation[pin[1]]

            # Find the pin name and number starting somewhere after the pin function and shape.
            pin_name = ""
            pin_number = None
            for item in pin[3:]:
                item = to_list(item)
                if item[0] == "name":
                    pin_name = item[1]
                elif item[0] == "number":
                    pin_number = item[1]

            # Add the pins that were found to the total part. Include the unit identifier
            # in the pin so we can find it later when the part unit is created.
            self.add_pins(
                Pin(name=pin_name, num=pin_number, func=pin_func, unit=unit_num)
            )

    # Clear the part reference field directly. Don't use the setter function
    # since it will try to generate and assign a unique part reference if
    # passed a value of None.
    self._ref = None

    # Make sure all the pins have a valid reference to this part.
    self.associate_pins()

    # Create the units now that all the part pins have been added.
    if len(unit_nums) > 1:
        for unit_num in unit_nums:
            unit_label = "u" + num_to_chars(unit_num)
            self.make_unit(unit_label, unit=unit_num)

    # Part definition has been parsed, so clear it out. This prevents a
    # part from being parsed more than once.
    self.part_defn = None


def gen_netlist(self):
    from .. import KICAD

    scr_dict = scriptinfo()
    src_file = os.path.join(scr_dict["dir"], scr_dict["source"])
    date = time.strftime("%m/%d/%Y %I:%M %p")
    tool = "SKiDL (" + __version__ + ")"
    template = (
        "(export (version D)\n"
        + "  (design\n"
        + '    (source "{src_file}")\n'
        + '    (date "{date}")\n'
        + '    (tool "{tool}"))\n'
    )
    netlist = template.format(**locals())
    netlist += "  (components"
    for p in sorted(self.parts, key=lambda p: str(p.ref)):
        netlist += "\n" + p.generate_netlist_component(KICAD)
    netlist += ")\n"
    netlist += "  (nets"
    sorted_nets = sorted(self.get_nets(), key=lambda n: str(n.name))
    for code, n in enumerate(sorted_nets, 1):
        n.code = code
        netlist += "\n" + n.generate_netlist_net(KICAD)
    netlist += ")\n)\n"
    return netlist


def gen_netlist_comp(self):
    ref = add_quotes(self.ref)

    value = add_quotes(self.value_str)

    try:
        footprint = self.footprint
    except AttributeError:
        active_logger.error(
            "No footprint for {part}/{ref}.".format(part=self.name, ref=ref)
        )
        footprint = "No Footprint"
    footprint = add_quotes(footprint)

    lib_filename = getattr(getattr(self, "lib", ""), "filename", "NO_LIB")
    part_name = add_quotes(self.name)

    # Embed the hierarchy along with a random integer into the sheetpath for each component.
    # This enables hierarchical selection in pcbnew.
    hierarchy = add_quotes("/" + self.hierarchical_name.replace(".", "/"))
    tstamps = hierarchy

    fields = ""
    for fld_name, fld_value in self.fields.items():
        fld_value = add_quotes(fld_value)
        if fld_value:
            fld_name = add_quotes(fld_name)
            fields += "\n        (field (name {fld_name}) {fld_value})".format(
                **locals()
            )
    if fields:
        fields = "      (fields" + fields
        fields += ")\n"

    template = (
        "    (comp (ref {ref})\n"
        + "      (value {value})\n"
        + "      (footprint {footprint})\n"
        + "{fields}"
        + "      (libsource (lib {lib_filename}) (part {part_name}))\n"
        + "      (sheetpath (names {hierarchy}) (tstamps {tstamps})))"
    )
    txt = template.format(**locals())
    return txt


def gen_netlist_net(self):
    code = add_quotes(self.code)
    name = add_quotes(self.name)
    txt = "    (net (code {code}) (name {name})".format(**locals())
    for p in sorted(self.get_pins(), key=str):
        part_ref = add_quotes(p.part.ref)
        pin_num = add_quotes(p.num)
        txt += "\n      (node (ref {part_ref}) (pin {pin_num}))".format(**locals())
    txt += ")"
    return txt


def gen_pcb(self, file_):
    """Create a KiCad PCB file directly from a Circuit object."""

    # Keep the import in here so it doesn't get triggered unless this is used
    # so it eases some problems with tox testing.
    # It requires pcbnew module which may not be present or may be for the
    # wrong Python version (2 vs. 3).
    try:
        import kinet2pcb  # For creating KiCad PCB directly from Circuit object.
    except ImportError:
        active_logger.warning(
            "kinet2pcb module is missing. Can't generate a KiCad PCB without it."
        )
    else:
        file_ = file_ or (get_script_name() + ".kicad_pcb")
        kinet2pcb.kinet2pcb(self, file_)


def gen_xml(self):
    from .. import KICAD

    scr_dict = scriptinfo()
    src_file = os.path.join(scr_dict["dir"], scr_dict["source"])
    date = time.strftime("%m/%d/%Y %I:%M %p")
    tool = "SKiDL (" + __version__ + ")"
    template = (
        '<?xml version="1.0" encoding="UTF-8"?>\n'
        + '<export version="D">\n'
        + "  <design>\n"
        + "    <source>{src_file}</source>\n"
        + "    <date>{date}</date>\n"
        + "    <tool>{tool}</tool>\n"
        + "  </design>\n"
    )
    netlist = template.format(**locals())
    netlist += "  <components>"
    for p in self.parts:
        netlist += "\n" + p.generate_xml_component(KICAD)
    netlist += "\n  </components>\n"
    netlist += "  <nets>"
    for code, n in enumerate(self.get_nets()):
        n.code = code
        netlist += "\n" + n.generate_xml_net(KICAD)
    netlist += "\n  </nets>\n"
    netlist += "</export>\n"
    return netlist


def gen_xml_comp(self):
    ref = self.ref
    value = self.value_str

    try:
        footprint = self.footprint
    except AttributeError:
        active_logger.error(
            "No footprint for {part}/{ref}.".format(part=self.name, ref=ref)
        )
        footprint = "No Footprint"

    lib_filename = getattr(getattr(self, "lib", ""), "filename", "NO_LIB")
    part_name = add_quotes(self.name)

    fields = ""
    for fld_name, fld_value in self.fields.items():
        fld_value = add_quotes(fld_value)
        if fld_value:
            fld_name = add_quotes(fld_name)
            fields += "\n        (field (name {fld_name}) {fld_value})".format(
                **locals()
            )
    if fields:
        fields = "      <fields>" + fields
        fields += "\n      </fields>\n"

    template = (
        '    <comp ref="{ref}">\n'
        + "      <value>{value}</value>\n"
        + "      <footprint>{footprint}</footprint>\n"
        + "{fields}"
        + '      <libsource lib="{lib_filename}" part="{part_name}"/>\n'
        + "    </comp>"
    )
    txt = template.format(**locals())
    return txt


def gen_xml_net(self):
    code = self.code
    name = self.name
    txt = '    <net code="{code}" name="{name}">'.format(**locals())
    for p in self.get_pins():
        part_ref = p.part.ref
        pin_num = p.num
        txt += '\n      <node ref="{part_ref}" pin="{pin_num}"/>'.format(**locals())
    txt += "\n    </net>"
    return txt


# # Find the bounding box of a Part based on the furthest placement of pins
# def _generate_bounding_box_(self):

#     for p in self.pins:
#         if self.sch_bb[2] > abs(p.x):
#             self.sch_bb[2] = p.x
#         if self.sch_bb[3] > abs(p.y):
#             self.sch_bb[3] = p.y
    


def gen_svg_comp(self, symtx, net_stubs=None):
    """
    Generate SVG for this component.

    Args:
        self: Part object for which an SVG symbol will be created.
        net_stubs: List of Net objects whose names will be connected to
            part symbol pins as connection stubs.
        symtx: String such as "HR" that indicates symbol mirroring/rotation.

    Returns: SVG for the part symbol."""

    def tx(obj, ops):
        """Transform Point, number, or direction according to the list of opcodes."""

        def H(obj):
            # Flip horizontally.
            if isinstance(obj, Point):
                return Point(-obj.x, obj.y)
            if isinstance(obj, (float, int)):
                return 180.0 - obj
            else:
                return {"U": "U", "D": "D", "L": "R", "R": "L"}[obj]

        def V(obj):
            # Flip vertically.
            if isinstance(obj, Point):
                return Point(obj.x, -obj.y)
            if isinstance(obj, (float, int)):
                return -obj
            else:
                return {"U": "D", "D": "U", "L": "L", "R": "R"}[obj]

        def R(obj):
            # Rotate right.
            if isinstance(obj, Point):
                return Point(-obj.y, obj.x)
            if isinstance(obj, (float, int)):
                return obj + 90.0
            else:
                return {"U": "R", "D": "L", "L": "U", "R": "D"}[obj]

        def L(obj):
            # Rotate left.
            if isinstance(obj, Point):
                return Point(obj.y, -obj.x)
            if isinstance(obj, (float, int)):
                return obj - 90.0
            else:
                return {"U": "L", "D": "R", "L": "D", "R": "U"}[obj]

        # Each character in ops applies a geometrical transformation.
        for op in ops:
            obj = locals()[op.upper()](obj)  # op selects the H, V, L, or R subroutine.
        return obj

    def draw_text(text, size, justify, origin, rotation, offset, class_, extra=""):
        return " ".join(
            [
                "<text",
                "class='{class_}'",
                "text-anchor='{justify}'",
                "x='{origin.x}' y='{origin.y}'",
                "transform='rotate({rotation} {origin.x} {origin.y}) translate({offset.x} {offset.y})'",
                "style='font-size:{size}px'",
                "{extra}",
                ">",
                "{text}",
                "</text>",
            ]
        ).format(**locals())

    def make_pin_dir_tbl(abs_xoff=20):

        # abs_xoff is the absolute distance of name/num from the end of the pin.
        rel_yoff_num = -0.15  # Relative distance of number above pin line.
        rel_yoff_name = (
            0.2  # Relative distance that places name midline even with pin line.
        )

        # Tuple for storing information about pins in each of four directions:
        #     direction: The direction the pin line is drawn from start to end.
        #     side: The side of the symbol the pin is on. (Opposite of the direction.)
        #     angle: The angle of the name/number text for the pin (usually 0, -90.).
        #     num_justify: Text justification of the pin number.
        #     name_justify: Text justification of the pin name.
        #     num_offset: (x,y) offset of the pin number w.r.t. the end of the pin.
        #     name_offset: (x,y) offset of the pin name w.r.t. the end of the pin.
        PinDir = namedtuple(
            "PinDir",
            "direction side angle num_justify name_justify num_offset name_offset net_offset",
        )

        return {
            "U": PinDir(
                Point(0, -1),
                "bottom",
                -90,
                "end",
                "start",
                Point(-abs_xoff, rel_yoff_num),
                Point(abs_xoff, rel_yoff_name),
                Point(abs_xoff, rel_yoff_num),
            ),
            "D": PinDir(
                Point(0, 1),
                "top",
                -90,
                "start",
                "end",
                Point(abs_xoff, rel_yoff_num),
                Point(-abs_xoff, rel_yoff_name),
                Point(-abs_xoff, rel_yoff_num),
            ),
            "L": PinDir(
                Point(-1, 0),
                "right",
                0,
                "start",
                "end",
                Point(abs_xoff, rel_yoff_num),
                Point(-abs_xoff, rel_yoff_name),
                Point(-abs_xoff, rel_yoff_num),
            ),
            "R": PinDir(
                Point(1, 0),
                "left",
                0,
                "end",
                "start",
                Point(-abs_xoff, rel_yoff_num),
                Point(abs_xoff, rel_yoff_name),
                Point(abs_xoff, rel_yoff_num),
            ),
        }

    fill_tbl = {"f": "background_fill", "F": "pen_fill", "N": ""}

    scale = 0.30  # Scale of KiCad units to SVG units.
    default_thickness = 1 / scale  # Default line thickness = 1.
    default_pin_name_offset = 20

    # Named tuple for storing component pin information.
    PinInfo = namedtuple("PinInfo", "x y side pid")

    # Get maximum length of net stub name if any are needed for this part symbol.
    net_stubs = net_stubs or []  # Empty list of stub nets if argument is None.
    max_stub_len = 0  # If no net stubs are needed, this stays at zero.
    for pin in self.get_pins():
        for net in pin.get_nets():
            # Don't let names for no-connect nets affect maximum stub length.
            if net in [NC, None]:
                continue
            if net in net_stubs:
                max_stub_len = max(len(net.name), max_stub_len)

    # Go through each graphic object that makes up the component symbol.
    for obj in self.draw:

        obj_pin_info = (
            []
        )  # Component pin info so they can be generated once bbox is known.
        obj_svg = []  # Component graphic objects.
        obj_filled_svg = []  # Filled component graphic objects.
        obj_txt_svg = []  # Component text (because it has to be drawn last).
        obj_bbox = BBox()  # Bounding box of all the component objects.

        if isinstance(obj, DrawDef):
            def_ = obj
            show_name = def_.name[0] != "~"
            show_nums = def_.show_nums == "Y"
            show_names = def_.show_names == "Y"
            # Make pin direction table with symbol-specific name offset.
            pin_dir_tbl = make_pin_dir_tbl(def_.name_offset or default_pin_name_offset)
            # Make structures for holding info on each part unit.
            num_units = def_.num_units
            unit_pin_info = [[] for _ in range(num_units + 1)]
            unit_svg = [[] for _ in range(num_units + 1)]
            unit_filled_svg = [[] for _ in range(num_units + 1)]
            unit_txt_svg = [[] for _ in range(num_units + 1)]
            unit_bbox = [BBox() for _ in range(num_units + 1)]

        elif isinstance(obj, DrawF0):
            f0 = obj
            if f0.visibility != "I":
                # F0 field is not invisible.
                origin = tx(Point(f0.x, -f0.y), symtx) * scale
                orientation = f0.orientation + f0.halign
                dir = {
                    "HL": "L",
                    "HC": "L",
                    "HR": "R",
                    "VL": "D",
                    "VC": "D",
                    "VR": "U",
                }[orientation]
                dir = tx(dir, symtx)
                angle = pin_dir_tbl[dir].angle
                size = f0.size * scale
                justify = "middle" if f0.halign == "C" else pin_dir_tbl[dir].num_justify
                offset = (
                    tx(
                        {"T": Point(0, 1), "B": Point(0, 0), "C": Point(0, 0.5)}[
                            f0.valign[0]
                        ],
                        symtx,
                    )
                    * size
                )
                class_ = "part_ref_text"
                extra = 's:attribute="ref"'
                obj_txt_svg.append(
                    draw_text("X", size, justify, origin, angle, offset, class_, extra)
                )

        elif isinstance(obj, DrawF1):
            f1 = obj
            if f1.visibility != "I" and show_name:
                # F1 field is not invisible.
                origin = tx(Point(f1.x, -f1.y), symtx) * scale
                orientation = f1.orientation + f1.halign
                dir = {
                    "HL": "L",
                    "HC": "L",
                    "HR": "R",
                    "VL": "D",
                    "VC": "D",
                    "VR": "U",
                }[orientation]
                dir = tx(dir, symtx)
                angle = pin_dir_tbl[dir].angle
                size = f1.size * scale
                justify = "middle" if f1.halign == "C" else pin_dir_tbl[dir].num_justify
                offset = (
                    tx(
                        {"T": Point(0, 1), "B": Point(0, 0), "C": Point(0, 0.5)}[
                            f1.valign[0]
                        ],
                        symtx,
                    )
                    * size
                )
                class_ = "part_name_text"
                extra = 's:attribute="value"'
                obj_txt_svg.append(
                    draw_text("X", size, justify, origin, angle, offset, class_, extra)
                )

        elif isinstance(obj, DrawArc):
            arc = obj
            center = tx(Point(arc.cx, -arc.cy), symtx) * scale
            radius = arc.radius * scale
            start = tx(Point(arc.startx, -arc.starty), symtx) * scale
            end = tx(Point(arc.endx, -arc.endy), symtx) * scale
            start_angle = tx(arc.start_angle / 10, symtx)
            end_angle = tx(arc.end_angle / 10, symtx)
            clock_wise = int(end_angle < start_angle)
            large_arc = int(abs(end_angle - start_angle) > 180)
            thickness = (arc.thickness or default_thickness) * scale
            fill = fill_tbl.get(arc.fill, "")
            radius_pt = Point(radius, radius)
            obj_bbox.add(center - radius_pt)
            obj_bbox.add(center + radius_pt)
            svg = obj_filled_svg if fill else obj_svg
            svg.append(
                " ".join(
                    [
                        "<path",
                        'd="M {start.x} {start.y} A {radius} {radius} 0 {large_arc} {clock_wise} {end.x} {end.y}"',
                        'style="stroke-width:{thickness}"',
                        'class="$cell_id symbol {fill}"',
                        "/>",
                    ]
                ).format(**locals())
            )

        elif isinstance(obj, DrawCircle):
            circle = obj
            center = tx(Point(circle.cx, -circle.cy), symtx) * scale
            radius = circle.radius * scale
            thickness = (circle.thickness or default_thickness) * scale
            fill = fill_tbl.get(circle.fill, "")
            radius_pt = Point(radius, radius)
            obj_bbox.add(center - radius_pt)
            obj_bbox.add(center + radius_pt)
            svg = obj_filled_svg if fill else obj_svg
            svg.append(
                " ".join(
                    [
                        "<circle",
                        'cx="{center.x}" cy="{center.y}" r="{radius}"',
                        'style="stroke-width:{thickness}"',
                        'class="$cell_id symbol {fill}"',
                        "/>",
                    ]
                ).format(**locals())
            )

        elif isinstance(obj, DrawPoly):
            poly = obj
            pts = [
                tx(Point(x, -y), symtx) * scale
                for x, y in zip(poly.points[0::2], poly.points[1::2])
            ]
            path = []
            path_op = "M"
            for pt in pts:
                obj_bbox.add(pt)
                path.append("{path_op} {pt.x} {pt.y}".format(**locals()))
                path_op = "L"
            path = " ".join(path)
            thickness = (poly.thickness or default_thickness) * scale
            fill = fill_tbl.get(poly.fill, "")
            svg = obj_filled_svg if fill else obj_svg
            svg.append(
                " ".join(
                    [
                        "<path",
                        'd="{path}"',
                        'style="stroke-width:{thickness}"',
                        'class="$cell_id symbol {fill}"',
                        "/>",
                    ]
                ).format(**locals())
            )

        elif isinstance(obj, DrawRect):
            rect = obj
            start = tx(Point(rect.x1, -rect.y1), symtx) * scale
            end = tx(Point(rect.x2, -rect.y2), symtx) * scale
            obj_bbox.add(start)
            obj_bbox.add(end)
            rect_bbox = BBox(start, end)
            thickness = (rect.thickness or default_thickness) * scale
            fill = fill_tbl.get(rect.fill, "")
            svg = obj_filled_svg if fill else obj_svg
            svg.append(
                " ".join(
                    [
                        "<rect",
                        'x="{rect_bbox.min.x}" y="{rect_bbox.min.y}"',
                        'width="{rect_bbox.w}" height="{rect_bbox.h}"',
                        'style="stroke-width:{thickness}"',
                        'class="$cell_id symbol {fill}"',
                        "/>",
                    ]
                ).format(**locals())
            )

        elif isinstance(obj, DrawText):
            text = obj
            origin = tx(Point(text.x, -text.y), symtx) * scale
            angle = tx(text.angle, symtx)
            size = text.size * scale
            justify = {"L": "start", "C": "middle", "R": "end"}[text.halign]
            offset = (
                tx(
                    {"T": Point(0, 1), "B": Point(0, 0), "C": Point(0, 0.5)}[
                        text.valign
                    ],
                    symtx,
                )
                * size
            )
            obj_txt_svg.append(
                draw_text(
                    text.text, size, justify, origin, angle, offset, class_="part_text"
                )
            )

        elif isinstance(obj, DrawPin):

            pin = obj
            part_pin = self[
                pin.num
            ]  # Get Pin object associated with this pin drawing object.

            try:
                visible = pin.shape[0] != "N"
            except IndexError:
                visible = True  # No pin shape given, so it is visible by default.

            # Start pin group.
            orientation = tx(pin.orientation, symtx)
            dir = pin_dir_tbl[orientation].direction
            if part_pin.net in [None, NC]:
                # Unconnected pins remain at the length of the default symbol pin.
                extension = Point(0, 0)
            else:
                # Extend the pin if it's connected to a net.
                extension = (
                    dir
                    * (
                        pin.name_size * 0.5 * max_stub_len
                        + 2 * abs(pin_dir_tbl[orientation].net_offset.x)
                    )
                    * scale
                )
            start = tx(Point(pin.x, -pin.y), symtx) * scale - extension
            side = pin_dir_tbl[orientation].side
            obj_pin_info.append(PinInfo(x=start.x, y=start.y, side=side, pid=pin.num))

            if visible:
                # Draw pin if it's not invisible.

                # Create line for pin lead.
                l = dir * pin.length * scale
                end = start + l + extension
                thickness = default_thickness * scale
                obj_bbox.add(start)
                obj_bbox.add(end)
                obj_svg.append(
                    " ".join(
                        [
                            "<path",
                            'd="M {start.x} {start.y} L {end.x} {end.y}"',
                            'style="stroke-width:{thickness}"',
                            'class="$cell_id symbol"' "/>",
                        ]
                    ).format(**locals())
                )

                # Create pin number.
                if show_nums:
                    angle = pin_dir_tbl[orientation].angle
                    num_justify = pin_dir_tbl[orientation].num_justify
                    num_size = pin.num_size * scale
                    num_offset = pin_dir_tbl[orientation].num_offset * scale
                    num_offset.y = num_offset.y * pin.num_size
                    # Pin nums are text, but they go into graphical SVG because they are part of a pin object.
                    obj_svg.append(
                        draw_text(
                            str(pin.num),
                            num_size,
                            num_justify,
                            end,
                            angle,
                            num_offset,
                            "pin_num_text",
                        )
                    )

                # Create pin name.
                if pin.name != "~" and show_names:
                    name_justify = pin_dir_tbl[orientation].name_justify
                    name_size = pin.name_size * scale
                    name_offset = pin_dir_tbl[orientation].name_offset * scale
                    name_offset.y = name_offset.y * pin.name_size
                    # Pin names are text, but they go into graphical SVG because they are part of a pin object.
                    obj_svg.append(
                        draw_text(
                            str(pin.name),
                            name_size,
                            name_justify,
                            end,
                            angle,
                            name_offset,
                            "pin_name_text",
                        )
                    )

                # Create net stub name.
                if max_stub_len:
                    # Only do this if stub length > 0; otherwise, no stubs are needed.
                    for net in part_pin.get_nets():
                        # Don't create stubs for no-connect nets.
                        if net in [NC, None]:
                            continue
                        if net in net_stubs:
                            net_justify = pin_dir_tbl[orientation].name_justify
                            net_size = (
                                pin.name_size * scale
                            )  # Net name font size same as pin name font size.
                            net_offset = pin_dir_tbl[orientation].net_offset * scale
                            net_offset.y = net_offset.y * pin.name_size
                            obj_svg.append(
                                draw_text(
                                    net.name,
                                    net_size,
                                    net_justify,
                                    start,
                                    angle,
                                    net_offset,
                                    "net_name_text",
                                )
                            )
                            break  # Only one label is needed per stub.

        else:
            active_logger.error(
                "Unknown graphical object {} in part symbol {}.".format(
                    type(obj), self.name
                )
            )

        # Enter the current object into the SVG for this part.
        unit = getattr(obj, "unit", 0)
        if unit == 0:
            # Anything in unit #0 gets added to all units.
            for pin_info in unit_pin_info:
                pin_info.extend(obj_pin_info)
            for svg in unit_svg:
                svg.extend(obj_svg)
            for svg in unit_filled_svg:
                svg.extend(obj_filled_svg)
            for txt_svg in unit_txt_svg:
                txt_svg.extend(obj_txt_svg)
            for bbox in unit_bbox:
                bbox.add(obj_bbox)
        else:
            unit_pin_info[unit].extend(obj_pin_info)
            unit_svg[unit].extend(obj_svg)
            unit_filled_svg[unit].extend(obj_filled_svg)
            unit_txt_svg[unit].extend(obj_txt_svg)
            unit_bbox[unit].add(obj_bbox)

    # End of loop through all the component objects.

    # Assemble and name the SVGs for all the part units.
    svg = []
    for unit in range(1, num_units + 1):
        bbox = unit_bbox[unit]

        # Assign part unit name.
        if max_stub_len:
            # If net stubs are attached to symbol, then it's only to be used
            # for a specific part. Therefore, tag the symbol name with the unique
            # part reference so it will only be used by this part.
            symbol_name = "{self.name}_{self.ref}_{unit}_{symtx}".format(**locals())
        else:
            # No net stubs means this symbol can be used for any part that
            # also has no net stubs, so don't tag it with a specific part reference.
            symbol_name = "{self.name}_{unit}_{symtx}".format(**locals())

        # Begin SVG for part unit. Translate it so the bbox.min is at (0,0).
        translate = bbox.min * -1
        svg.append(
            " ".join(
                [
                    "<g",
                    's:type="{symbol_name}"',
                    's:width="{bbox.w}"',
                    's:height="{bbox.h}"',
                    'transform="translate({translate.x},{translate.y})"',
                    ">",
                ]
            ).format(**locals())
        )

        # Add part alias.
        svg.append('<s:alias val="{symbol_name}"/>'.format(**locals()))

        # Add part unit text and graphics.
        svg.extend(unit_filled_svg[unit])  # Filled items go on the bottom.
        svg.extend(unit_svg[unit])  # Then unfilled items.
        svg.extend(unit_txt_svg[unit])  # Text comes last.

        # Place a visible bounding-box around symbol for trouble-shooting.
        show_bbox = False
        if show_bbox:
            svg.append(
                " ".join(
                    [
                        "<rect",
                        'x="{bbox.min.x}" y="{bbox.min.y}"',
                        'width="{bbox.w}" height="{bbox.h}"',
                        'style="stroke-width:3; stroke:#f00"',
                        'class="$cell_id symbol"',
                        "/>",
                    ]
                ).format(**locals())
            )

        # Keep the pins out of the grouped text & graphics but adjust their coords
        # to account for moving the bbox.
        for pin_info in unit_pin_info[unit]:
            pin_pt = Point(pin_info.x, pin_info.y)
            side = pin_info.side
            pid = pin_info.pid
            pin_svg = '<g s:x="{pin_pt.x}" s:y="{pin_pt.y}" s:pid="{pid}" s:position="{side}"/>'.format(
                **locals()
            )
            svg.append(pin_svg)

        # Finish SVG for part unit.
        svg.append("</g>")

<<<<<<< HEAD
    return "\n".join(svg)


def gen_pinboxes(self):
    """Generate bounding box and I/O pin positions for each unit in a part."""
    pass


def gen_schematic(self, route):
    pass

def _gen_hier_rect_(self):
    print("generating a hierarchical box")

# Make the eeschema code that creates a wire between 2 parts
# Takes in a net and coordinates
def _gen_wire_eeschema_(n, parts, c):

# https://www.jeffreythompson.org/collision-detection/line-rect.php
# For a particular wire see if it collides with any parts
    def det_net_wire_collision(parts, x1,y1,x2,y2):

        # order should be x1min, x1max, y1min, y1max
        if x1 > x2:
            t = x1
            x1 = x2
            x2 = t
        if y1 > y2:
            t = y1
            y1 = y2
            y2 = t
        x1min = x1
        y1min = y1
        x1max = x2
        y1max = y2

        for pt in parts:
            x2min = pt.sch_bb[0] - pt.sch_bb[2]
            y2min = pt.sch_bb[1] - pt.sch_bb[3]
            x2max = pt.sch_bb[0] + pt.sch_bb[2]
            y2max = pt.sch_bb[1] + pt.sch_bb[3]
            
            if lineLine(x1min,y1min,x1max,y1max, x2min,y2min,x2min, y2max):
                return [pt.ref, "L"]
            elif lineLine(x1min,y1min,x1max,y1max, x2max,y2min, x2max,y2max):
                return [pt.ref, "R"]
            elif lineLine(x1min,y1min,x1max,y1max, x2min,y2min, x2max,y2min):
               return [pt.ref, "U"]
            elif lineLine(x1min,y1min,x1max,y1max, x2min,y2max, x2max,y2max):
                return [pt.ref, "D"]
        return []

    #LINE/LINE
    # https://www.jeffreythompson.org/collision-detection/line-rect.php
    def lineLine( x1,  y1,  x2,  y2,  x3,  y3,  x4,  y4):
    # calculate the distance to intersection point
        uA = 0.0
        uB = 0.0
        try:
            uA = ((x4-x3)*(y1-y3) - (y4-y3)*(x1-x3)) / ((y4-y3)*(x2-x1) - (x4-x3)*(y2-y1))
            uB = ((x2-x1)*(y1-y3) - (y2-y1)*(x1-x3)) / ((y4-y3)*(x2-x1) - (x4-x3)*(y2-y1))
        except:
            return False

        #   // if uA and uB are between 0-1, lines are colliding
        if (uA > 0 and uA < 1 and uB > 0 and uB < 1):
            intersectionX = x1 + (uA * (x2-x1))
            intersectionY = y1 + (uA * (y2-y1))
            print("Collision at:  X: " + str(intersectionX) + " Y: " + str(intersectionY))
            return True
        return False



    # Caluclate the coordiantes of a straight line between the 2 pins that need to connect
    x1 = n.pins[0].part.sch_bb[0] + n.pins[0].x
    y1 = n.pins[0].part.sch_bb[1] - n.pins[0].y

    x2 = n.pins[1].part.sch_bb[0] + n.pins[1].x
    y2 = n.pins[1].part.sch_bb[1] - n.pins[1].y

    line = [[x1,y1], [x2,y2]]


    # Check if the line is orthogonal by checking if we are horizontally or vertically aligned
    if not(x1 == x2) and not(y1==y2):
        # if the line is not orthogonal then insert a point to make it orthogonal
        #  y's must be equal
        x_t = x1
        y_t = y2
        line.insert(1,[x_t,y_t])

    # check each line segment for a collision
    for i in range(len(line)-1):
        t_x1 = line[i][0]
        t_y1 = line[i][1]
        t_x2 = line[i+1][0]
        t_y2 = line[i+1][1]

        collide = det_net_wire_collision(parts, t_x1,t_y1,t_x2,t_y2)
        # if we see a collision then draw the net around the rectangle
        # since we are only going left/right with nets/rectangles the strategy to route
        # around a rectangle is basically making a 'U' shape around it
        if len(collide)>0:
            collided_part = Part.get(collide[0])
            collided_side = collide[1]
            
            if collided_side == "L":
                # if we collided on the left 
                if n.pins[1].part.sch_bb[0]<0 or n.pins[0].part.sch_bb[0]<0:
                    print("left side of U1")

                    # switch first and last coordinates if one is further left
                    if x1 > x2:
                        t = line[0]
                        line[0] = line[-1]
                        line[-1] = t

                    # draw line down
                    d_x1 = collided_part.sch_bb[0] - collided_part.sch_bb[2] - 100
                    d_y1 = t_y1
                    d_x2 = d_x1
                    d_y2 = collided_part.sch_bb[1] + collided_part.sch_bb[3] + 200
                    # d_x3 = d_x2 + collided_part.sch_bb[2] + 100 + 100
                    d_y3 = d_y2
                    line.insert(i+1, [d_x1,d_y1])
                    line.insert(i+2, [d_x2, d_y2])
                    line.insert(i+3, [x1, d_y3])

                else:
                    print("right side of U1")
                        # switch first and last coordinates if one is further left
                    if x1 < x2:
                        t = line[0]
                        line[0] = line[-1]
                        line[-1] = t
                    # draw line down
                    d_x1 = collided_part.sch_bb[0] + collided_part.sch_bb[2] + 100
                    d_y1 = t_y1
                    d_x2 = d_x1
                    d_y2 = collided_part.sch_bb[1] + collided_part.sch_bb[3] + 200
                    # d_x3 = d_x2 + collided_part.sch_bb[2] + 100 + 100
                    d_y3 = d_y2
                    line.insert(i+1, [d_x1,d_y1])
                    line.insert(i+2, [d_x2, d_y2])
                    line.insert(i+3, [x2, d_y3])
                break
            if collided_side == "R":
                # switch first and last coordinates if one is further left
                if x1 > x2:
                    t = line[0]
                    line[0] = line[-1]
                    line[-1] = t

                # draw line down
                d_x1 = collided_part.sch_bb[0] - collided_part.sch_bb[2] - 100
                d_y1 = t_y1
                d_x2 = d_x1
                d_y2 = collided_part.sch_bb[1] + collided_part.sch_bb[3] + 100
                d_x3 = d_x2 - collided_part.sch_bb[2] + 100 + 100
                d_y3 = d_y2
                line.insert(i+1, [d_x1,d_y1])
                line.insert(i+2, [d_x2, d_y2])
                line.insert(i+3, [x1, d_y3])
                break


    t_wire = []
    # TODO add the center coordinates
    for i in range(len(line)-1):
        # print(line[i])
        t_x1 = line[i][0] + c[0]
        t_y1 = line[i][1] + c[1]
        t_x2 = line[i+1][0] + c[0]
        t_y2 = line[i+1][1] + c[1]
        t_wire.append("Wire Wire Line\n")
        t_wire.append("	{} {} {} {}\n".format(t_x1,t_y1,t_x2,t_y2))
        t_out = "\n"+"".join(t_wire)    
    
    return (t_out)

=======
    return "\n".join(svg)
>>>>>>> a61f8af0
<|MERGE_RESOLUTION|>--- conflicted
+++ resolved
@@ -1091,17 +1091,6 @@
     return txt
 
 
-# # Find the bounding box of a Part based on the furthest placement of pins
-# def _generate_bounding_box_(self):
-
-#     for p in self.pins:
-#         if self.sch_bb[2] > abs(p.x):
-#             self.sch_bb[2] = p.x
-#         if self.sch_bb[3] > abs(p.y):
-#             self.sch_bb[3] = p.y
-    
-
-
 def gen_svg_comp(self, symtx, net_stubs=None):
     """
     Generate SVG for this component.
@@ -1689,188 +1678,4 @@
         # Finish SVG for part unit.
         svg.append("</g>")
 
-<<<<<<< HEAD
-    return "\n".join(svg)
-
-
-def gen_pinboxes(self):
-    """Generate bounding box and I/O pin positions for each unit in a part."""
-    pass
-
-
-def gen_schematic(self, route):
-    pass
-
-def _gen_hier_rect_(self):
-    print("generating a hierarchical box")
-
-# Make the eeschema code that creates a wire between 2 parts
-# Takes in a net and coordinates
-def _gen_wire_eeschema_(n, parts, c):
-
-# https://www.jeffreythompson.org/collision-detection/line-rect.php
-# For a particular wire see if it collides with any parts
-    def det_net_wire_collision(parts, x1,y1,x2,y2):
-
-        # order should be x1min, x1max, y1min, y1max
-        if x1 > x2:
-            t = x1
-            x1 = x2
-            x2 = t
-        if y1 > y2:
-            t = y1
-            y1 = y2
-            y2 = t
-        x1min = x1
-        y1min = y1
-        x1max = x2
-        y1max = y2
-
-        for pt in parts:
-            x2min = pt.sch_bb[0] - pt.sch_bb[2]
-            y2min = pt.sch_bb[1] - pt.sch_bb[3]
-            x2max = pt.sch_bb[0] + pt.sch_bb[2]
-            y2max = pt.sch_bb[1] + pt.sch_bb[3]
-            
-            if lineLine(x1min,y1min,x1max,y1max, x2min,y2min,x2min, y2max):
-                return [pt.ref, "L"]
-            elif lineLine(x1min,y1min,x1max,y1max, x2max,y2min, x2max,y2max):
-                return [pt.ref, "R"]
-            elif lineLine(x1min,y1min,x1max,y1max, x2min,y2min, x2max,y2min):
-               return [pt.ref, "U"]
-            elif lineLine(x1min,y1min,x1max,y1max, x2min,y2max, x2max,y2max):
-                return [pt.ref, "D"]
-        return []
-
-    #LINE/LINE
-    # https://www.jeffreythompson.org/collision-detection/line-rect.php
-    def lineLine( x1,  y1,  x2,  y2,  x3,  y3,  x4,  y4):
-    # calculate the distance to intersection point
-        uA = 0.0
-        uB = 0.0
-        try:
-            uA = ((x4-x3)*(y1-y3) - (y4-y3)*(x1-x3)) / ((y4-y3)*(x2-x1) - (x4-x3)*(y2-y1))
-            uB = ((x2-x1)*(y1-y3) - (y2-y1)*(x1-x3)) / ((y4-y3)*(x2-x1) - (x4-x3)*(y2-y1))
-        except:
-            return False
-
-        #   // if uA and uB are between 0-1, lines are colliding
-        if (uA > 0 and uA < 1 and uB > 0 and uB < 1):
-            intersectionX = x1 + (uA * (x2-x1))
-            intersectionY = y1 + (uA * (y2-y1))
-            print("Collision at:  X: " + str(intersectionX) + " Y: " + str(intersectionY))
-            return True
-        return False
-
-
-
-    # Caluclate the coordiantes of a straight line between the 2 pins that need to connect
-    x1 = n.pins[0].part.sch_bb[0] + n.pins[0].x
-    y1 = n.pins[0].part.sch_bb[1] - n.pins[0].y
-
-    x2 = n.pins[1].part.sch_bb[0] + n.pins[1].x
-    y2 = n.pins[1].part.sch_bb[1] - n.pins[1].y
-
-    line = [[x1,y1], [x2,y2]]
-
-
-    # Check if the line is orthogonal by checking if we are horizontally or vertically aligned
-    if not(x1 == x2) and not(y1==y2):
-        # if the line is not orthogonal then insert a point to make it orthogonal
-        #  y's must be equal
-        x_t = x1
-        y_t = y2
-        line.insert(1,[x_t,y_t])
-
-    # check each line segment for a collision
-    for i in range(len(line)-1):
-        t_x1 = line[i][0]
-        t_y1 = line[i][1]
-        t_x2 = line[i+1][0]
-        t_y2 = line[i+1][1]
-
-        collide = det_net_wire_collision(parts, t_x1,t_y1,t_x2,t_y2)
-        # if we see a collision then draw the net around the rectangle
-        # since we are only going left/right with nets/rectangles the strategy to route
-        # around a rectangle is basically making a 'U' shape around it
-        if len(collide)>0:
-            collided_part = Part.get(collide[0])
-            collided_side = collide[1]
-            
-            if collided_side == "L":
-                # if we collided on the left 
-                if n.pins[1].part.sch_bb[0]<0 or n.pins[0].part.sch_bb[0]<0:
-                    print("left side of U1")
-
-                    # switch first and last coordinates if one is further left
-                    if x1 > x2:
-                        t = line[0]
-                        line[0] = line[-1]
-                        line[-1] = t
-
-                    # draw line down
-                    d_x1 = collided_part.sch_bb[0] - collided_part.sch_bb[2] - 100
-                    d_y1 = t_y1
-                    d_x2 = d_x1
-                    d_y2 = collided_part.sch_bb[1] + collided_part.sch_bb[3] + 200
-                    # d_x3 = d_x2 + collided_part.sch_bb[2] + 100 + 100
-                    d_y3 = d_y2
-                    line.insert(i+1, [d_x1,d_y1])
-                    line.insert(i+2, [d_x2, d_y2])
-                    line.insert(i+3, [x1, d_y3])
-
-                else:
-                    print("right side of U1")
-                        # switch first and last coordinates if one is further left
-                    if x1 < x2:
-                        t = line[0]
-                        line[0] = line[-1]
-                        line[-1] = t
-                    # draw line down
-                    d_x1 = collided_part.sch_bb[0] + collided_part.sch_bb[2] + 100
-                    d_y1 = t_y1
-                    d_x2 = d_x1
-                    d_y2 = collided_part.sch_bb[1] + collided_part.sch_bb[3] + 200
-                    # d_x3 = d_x2 + collided_part.sch_bb[2] + 100 + 100
-                    d_y3 = d_y2
-                    line.insert(i+1, [d_x1,d_y1])
-                    line.insert(i+2, [d_x2, d_y2])
-                    line.insert(i+3, [x2, d_y3])
-                break
-            if collided_side == "R":
-                # switch first and last coordinates if one is further left
-                if x1 > x2:
-                    t = line[0]
-                    line[0] = line[-1]
-                    line[-1] = t
-
-                # draw line down
-                d_x1 = collided_part.sch_bb[0] - collided_part.sch_bb[2] - 100
-                d_y1 = t_y1
-                d_x2 = d_x1
-                d_y2 = collided_part.sch_bb[1] + collided_part.sch_bb[3] + 100
-                d_x3 = d_x2 - collided_part.sch_bb[2] + 100 + 100
-                d_y3 = d_y2
-                line.insert(i+1, [d_x1,d_y1])
-                line.insert(i+2, [d_x2, d_y2])
-                line.insert(i+3, [x1, d_y3])
-                break
-
-
-    t_wire = []
-    # TODO add the center coordinates
-    for i in range(len(line)-1):
-        # print(line[i])
-        t_x1 = line[i][0] + c[0]
-        t_y1 = line[i][1] + c[1]
-        t_x2 = line[i+1][0] + c[0]
-        t_y2 = line[i+1][1] + c[1]
-        t_wire.append("Wire Wire Line\n")
-        t_wire.append("	{} {} {} {}\n".format(t_x1,t_y1,t_x2,t_y2))
-        t_out = "\n"+"".join(t_wire)    
-    
-    return (t_out)
-
-=======
-    return "\n".join(svg)
->>>>>>> a61f8af0
+    return "\n".join(svg)